# Created by https://www.toptal.com/developers/gitignore/api/venv,python,visualstudiocode,git,dotenv
# Edit at https://www.toptal.com/developers/gitignore?templates=venv,python,visualstudiocode,git,dotenv

### dotenv ###
<<<<<<< HEAD
.env
.env.example
=======
.env*
!.env.example
>>>>>>> 59d93093

### Git ###
# Created by git for backups. To disable backups in Git:
# $ git config --global mergetool.keepBackup false
*.orig

# Created by git when using merge tools for conflicts
*.BACKUP.*
*.BASE.*
*.LOCAL.*
*.REMOTE.*
*_BACKUP_*.txt
*_BASE_*.txt
*_LOCAL_*.txt
*_REMOTE_*.txt

### Python ###
# Byte-compiled / optimized / DLL files
__pycache__/
*.py[cod]
*$py.class

# C extensions
*.so

# Distribution / packaging
.Python
build/
develop-eggs/
dist/
downloads/
eggs/
.eggs/
lib/
lib64/
parts/
sdist/
var/
wheels/
share/python-wheels/
*.egg-info/
.installed.cfg
*.egg
MANIFEST

# PyInstaller
#  Usually these files are written by a python script from a template
#  before PyInstaller builds the exe, so as to inject date/other infos into it.
*.manifest
*.spec

# Installer logs
pip-log.txt
pip-delete-this-directory.txt

# Unit test / coverage reports
htmlcov/
.tox/
.nox/
.coverage
.coverage.*
.cache
nosetests.xml
coverage.xml
*.cover
*.py,cover
.hypothesis/
.pytest_cache/
cover/

# Additional pytest and coverage files
.coveragerc.local
pytest-*
junit.xml
test-results.xml
test-output/
.pytest_cache*

# Translations
*.mo
*.pot

# Django stuff:
*.log
local_settings.py
db.sqlite3
db.sqlite3-journal

# Flask stuff:
instance/
.webassets-cache

# Scrapy stuff:
.scrapy

# Sphinx documentation
docs/_build/

# PyBuilder
.pybuilder/
target/

# Jupyter Notebook
.ipynb_checkpoints

# IPython
profile_default/
ipython_config.py

# pyenv
#   For a library or package, you might want to ignore these files since the code is
#   intended to run in multiple environments; otherwise, check them in:
# .python-version

# pipenv
#   According to pypa/pipenv#598, it is recommended to include Pipfile.lock in version control.
#   However, in case of collaboration, if having platform-specific dependencies or dependencies
#   having no cross-platform support, pipenv may install dependencies that don't work, or not
#   install all needed dependencies.
#Pipfile.lock

# poetry
#   Similar to Pipfile.lock, it is generally recommended to include poetry.lock in version control.
#   This is especially recommended for binary packages to ensure reproducibility, and is more
#   commonly ignored for libraries.
#   https://python-poetry.org/docs/basic-usage/#commit-your-poetrylock-file-to-version-control
#poetry.lock

# pdm
#   Similar to Pipfile.lock, it is generally recommended to include pdm.lock in version control.
#pdm.lock
#   pdm stores project-wide configurations in .pdm.toml, but it is recommended to not include it
#   in version control.
#   https://pdm.fming.dev/#use-with-ide
.pdm.toml

# PEP 582; used by e.g. github.com/David-OConnor/pyflow and github.com/pdm-project/pdm
__pypackages__/

# Celery stuff
celerybeat-schedule
celerybeat.pid

# SageMath parsed files
*.sage.py

# Environments
.venv
env/
venv/
ENV/
env.bak/
venv.bak/

# Spyder project settings
.spyderproject
.spyproject

# Rope project settings
.ropeproject

# mkdocs documentation
/site

# mypy
.mypy_cache/
.dmypy.json
dmypy.json

# Pyre type checker
.pyre/

# pytype static type analyzer
.pytype/

# Cython debug symbols
cython_debug/

# PyCharm
#  JetBrains specific template is maintained in a separate JetBrains.gitignore that can
#  be found at https://github.com/github/gitignore/blob/main/Global/JetBrains.gitignore
#  and can be added to the global gitignore or merged into this file.  For a more nuclear
#  option (not recommended) you can uncomment the following to ignore the entire idea folder.
#.idea/

### Python Patch ###
# Poetry local configuration file - https://python-poetry.org/docs/configuration/#local-configuration
poetry.toml

# ruff
.ruff_cache/

# LSP config files
pyrightconfig.json

### venv ###
# Virtualenv
# http://iamzed.com/2009/05/07/a-primer-on-virtualenv/
[Bb]in
[Ii]nclude
[Ll]ib
[Ll]ib64
[Ll]ocal
[Ss]cripts
pyvenv.cfg
pip-selfcheck.json

### VisualStudioCode ###
.vscode/*
!.vscode/settings.json
!.vscode/tasks.json
!.vscode/launch.json
!.vscode/extensions.json
!.vscode/*.code-snippets

# Local History for Visual Studio Code
.history/

# Built Visual Studio Code Extensions
*.vsix

### VisualStudioCode Patch ###
# Ignore all local history of files
.history
.ionide

# End of https://www.toptal.com/developers/gitignore/api/venv,python,visualstudiocode,git,dotenv

.conda

### Firebase ###
.idea
**/node_modules/*
**/.firebaserc

### Firebase Patch ###
.runtimeconfig.json
.firebase/<|MERGE_RESOLUTION|>--- conflicted
+++ resolved
@@ -2,13 +2,8 @@
 # Edit at https://www.toptal.com/developers/gitignore?templates=venv,python,visualstudiocode,git,dotenv
 
 ### dotenv ###
-<<<<<<< HEAD
-.env
-.env.example
-=======
 .env*
 !.env.example
->>>>>>> 59d93093
 
 ### Git ###
 # Created by git for backups. To disable backups in Git:
