--- conflicted
+++ resolved
@@ -1,108 +1,16 @@
-<<<<<<< HEAD
 """애플리케이션 설정"""
-from typing import List, Optional
+from typing import List, Union, Optional
 from pydantic_settings import BaseSettings
-from pydantic import Field
-import os
-=======
-"""
-애플리케이션 설정 관리
-"""
-
-from pydantic_settings import BaseSettings
-from pydantic import field_validator
+from pydantic import Field, field_validator
 from functools import lru_cache
 import secrets
 import os
-from typing import List, Union
->>>>>>> 59d93093
 
 
 class Settings(BaseSettings):
     """애플리케이션 설정"""
 
     # 기본 설정
-<<<<<<< HEAD
-    PROJECT_NAME: str = "새김 API"
-    VERSION: str = "1.0.0"
-    ENVIRONMENT: str = Field(default="development", env="ENVIRONMENT")
-    DEBUG: bool = Field(default=True, env="DEBUG")
-    
-    # 서버 설정
-    HOST: str = Field(default="0.0.0.0", env="HOST")
-    PORT: int = Field(default=8000, env="PORT")
-    
-    # 데이터베이스 설정
-    DATABASE_URL: str = Field(
-        default="postgresql://postgres:password@localhost:5432/saegim_dev",
-        env="DATABASE_URL"
-    )
-    DATABASE_ECHO: bool = Field(default=False, env="DATABASE_ECHO")
-    
-    # Redis 설정
-    REDIS_HOST: str = Field(default="localhost", env="REDIS_HOST")
-    REDIS_PORT: int = Field(default=6379, env="REDIS_PORT")
-    REDIS_PASSWORD: Optional[str] = Field(default=None, env="REDIS_PASSWORD")
-    
-    # JWT 설정
-    SECRET_KEY: str = Field(
-        default="your-secret-key-change-this-in-production",
-        env="SECRET_KEY"
-    )
-    ACCESS_TOKEN_EXPIRE_HOURS: int = Field(default=24, env="ACCESS_TOKEN_EXPIRE_HOURS")
-    REFRESH_TOKEN_EXPIRE_DAYS: int = Field(default=30, env="REFRESH_TOKEN_EXPIRE_DAYS")
-    
-    # 암호화 설정
-    ENCRYPTION_KEY: str = Field(
-        default="your-encryption-key-32-bytes-long",
-        env="ENCRYPTION_KEY"
-    )
-    
-    # CORS 설정
-    ALLOWED_HOSTS: List[str] = Field(
-        default=["http://localhost:3000", "http://127.0.0.1:3000"],
-        env="ALLOWED_HOSTS"
-    )
-    
-    # OpenAI 설정
-    OPENAI_API_KEY: str = Field(default="", env="OPENAI_API_KEY")
-    OPENAI_MODEL: str = Field(default="gpt-3.5-turbo", env="OPENAI_MODEL")
-    
-    # AI 사용 제한
-    AI_DAILY_LIMIT: int = Field(default=20, env="AI_DAILY_LIMIT")
-    AI_MONTHLY_LIMIT: int = Field(default=500, env="AI_MONTHLY_LIMIT")
-    
-    # 소셜 로그인 설정
-    GOOGLE_CLIENT_ID: str = Field(default="", env="GOOGLE_CLIENT_ID")
-    GOOGLE_CLIENT_SECRET: str = Field(default="", env="GOOGLE_CLIENT_SECRET")
-    KAKAO_CLIENT_ID: str = Field(default="", env="KAKAO_CLIENT_ID")
-    KAKAO_CLIENT_SECRET: str = Field(default="", env="KAKAO_CLIENT_SECRET")
-    NAVER_CLIENT_ID: str = Field(default="", env="NAVER_CLIENT_ID")
-    NAVER_CLIENT_SECRET: str = Field(default="", env="NAVER_CLIENT_SECRET")
-    
-    # 파일 업로드 설정
-    MAX_FILE_SIZE: int = Field(default=15 * 1024 * 1024, env="MAX_FILE_SIZE")  # 15MB
-    ALLOWED_IMAGE_TYPES: List[str] = Field(
-        default=["image/jpeg", "image/png", "image/webp"],
-        env="ALLOWED_IMAGE_TYPES"
-    )
-    
-    # MinIO 설정 (이미지 저장소)
-    MINIO_ENDPOINT: str = Field(default="localhost:9000", env="MINIO_ENDPOINT")
-    MINIO_ACCESS_KEY: str = Field(default="minioadmin", env="MINIO_ACCESS_KEY")
-    MINIO_SECRET_KEY: str = Field(default="minioadmin", env="MINIO_SECRET_KEY")
-    MINIO_BUCKET: str = Field(default="saegim-images", env="MINIO_BUCKET")
-    
-    # 로깅 설정
-    LOG_LEVEL: str = Field(default="INFO", env="LOG_LEVEL")
-    LOG_FILE: str = Field(default="app.log", env="LOG_FILE")
-    
-    class Config:
-        """설정 클래스"""
-        env_file = ".env"
-        env_file_encoding = "utf-8"
-        case_sensitive = True
-=======
     app_name: str = "새김 - 감성 AI 다이어리"
     debug: bool = False
     version: str = "1.0.0"
@@ -176,8 +84,9 @@
         return self._parse_cors_origins(self.allowed_hosts)
 
     model_config = {"env_file": ".env", "case_sensitive": False, "extra": "ignore"}
->>>>>>> 59d93093
 
 
-# 전역 설정 인스턴스
-settings = Settings()+@lru_cache()
+def get_settings() -> Settings:
+    """설정 싱글톤 인스턴스 반환"""
+    return Settings()