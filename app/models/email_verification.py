--- conflicted
+++ resolved
@@ -28,10 +28,6 @@
 
     expires_at: Mapped[datetime] = mapped_column(DateTime(timezone=True), nullable=False)
     is_used: Mapped[bool] = mapped_column(default=False, nullable=False)
-<<<<<<< HEAD
-=======
-    verified_at: Mapped[Optional[datetime]] = mapped_column(DateTime(timezone=True), nullable=True)
->>>>>>> b27965fb
 
     created_at: Mapped[datetime] = mapped_column(
         DateTime(timezone=True), server_default=func.now(), nullable=False
