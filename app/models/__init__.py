"""
<<<<<<< HEAD
모델 모듈
모델 간의 순환 참조를 방지하기 위해 import 순서가 중요합니다.
"""
# 1. 기본 모델 (다른 모델에 의존성이 없는 모델)
from .user import User

# 2. User 모델에 의존성이 있는 모델들
from .oauth_token import OAuthToken
from .email_verification import EmailVerification
from .password_reset_token import PasswordResetToken

# 명시적으로 모든 모델을 노출
__all__ = [
    "User",
    "OAuthToken", 
    "EmailVerification",
    "PasswordResetToken",
]
=======
데이터베이스 모델
"""

from .base import BaseModel
from .diary import DiaryEntry
from .user import User

__all__ = ["BaseModel", "DiaryEntry", "User"]
>>>>>>> 59d93093
<|MERGE_RESOLUTION|>--- conflicted
+++ resolved
@@ -1,5 +1,14 @@
 """
-<<<<<<< HEAD
+데이터베이스 모델
+"""
+
+from .base import BaseModel
+from .diary import DiaryEntry
+from .user import User
+
+__all__ = ["BaseModel", "DiaryEntry", "User"]
+
+"""
 모델 모듈
 모델 간의 순환 참조를 방지하기 위해 import 순서가 중요합니다.
 """
@@ -17,14 +26,4 @@
     "OAuthToken", 
     "EmailVerification",
     "PasswordResetToken",
-]
-=======
-데이터베이스 모델
-"""
-
-from .base import BaseModel
-from .diary import DiaryEntry
-from .user import User
-
-__all__ = ["BaseModel", "DiaryEntry", "User"]
->>>>>>> 59d93093
+]