"""
새김 백엔드 FastAPI 애플리케이션
"""

from fastapi import FastAPI, Request, Depends
from fastapi.middleware.cors import CORSMiddleware
from fastapi.middleware.trustedhost import TrustedHostMiddleware
from fastapi.middleware.httpsredirect import HTTPSRedirectMiddleware
from fastapi.middleware.gzip import GZipMiddleware
from fastapi.responses import JSONResponse
<<<<<<< HEAD
from fastapi.staticfiles import StaticFiles
import os
=======
from fastapi.openapi.utils import get_openapi
>>>>>>> 9c206c68

import logging
from datetime import datetime
from typing import Optional, Dict, Any

from app.core.env_config import load_env_file
from app.core.config import get_settings
from app.core.deps import get_db, get_current_user
from app.db.database import get_session
from app.models.user import User

# 환경 변수 먼저 로드
load_env_file()
from app.api import router as api_router
from app.db.database import create_db_and_tables
from app.schemas.create_diary import CreateDiaryRequest
from app.schemas.base import BaseResponse

# AI 사용 로그 생성 서비스 
from app.services.create_diary import diary_service

# 로깅 설정
logging.basicConfig(
    level=logging.INFO, format="%(asctime)s - %(name)s - %(levelname)s - %(message)s"
)
logger = logging.getLogger(__name__)

settings = get_settings()

# FastAPI 애플리케이션 인스턴스 생성
app = FastAPI(
    title=settings.app_name,
    description="감성 AI 다이어리 백엔드",
    version=settings.version,
    docs_url="/docs" if settings.is_development else None,
    redoc_url="/redoc" if settings.is_development else None,
)

<<<<<<< HEAD
# 정적 파일 서빙 설정
uploads_dir = os.path.join(os.path.dirname(__file__), "..", "uploads")
if os.path.exists(uploads_dir):
    app.mount("/uploads", StaticFiles(directory=uploads_dir), name="uploads")
    logger.info(f"정적 파일 서빙 활성화: {uploads_dir}")
else:
    logger.warning(f"uploads 디렉토리를 찾을 수 없습니다: {uploads_dir}")
=======

def custom_openapi():
    """
    Swagger UI에 JWT Bearer Token 인증 버튼을 추가하기 위한 OpenAPI 스키마 커스터마이징
    """
    if app.openapi_schema:
        return app.openapi_schema

    openapi_schema = get_openapi(
        title=app.title,
        version=app.version,
        description=app.description,
        routes=app.routes,
    )

    # JWT Bearer Token Security Scheme 추가
    openapi_schema["components"]["securitySchemes"] = {
        "bearerAuth": {
            "type": "http",
            "scheme": "bearer",
            "bearerFormat": "JWT",
            "description": "JWT Authorization header using the Bearer scheme. Example: 'Authorization: Bearer {token}'",
        }
    }

    # 모든 보호된 엔드포인트에 기본 보안 적용
    for path in openapi_schema["paths"]:
        for method in openapi_schema["paths"][path]:
            # 인증이 필요없는 엔드포인트 제외 (로그인, 회원가입, health 등)
            if (
                path.startswith("/api/auth/")
                or path in ["/", "/status", "/docs", "/redoc", "/openapi.json"]
                or path.startswith("/health")
            ):
                continue

            # 기타 모든 엔드포인트에 Bearer 토큰 보안 적용
            if "security" not in openapi_schema["paths"][path][method]:
                openapi_schema["paths"][path][method]["security"] = [{"bearerAuth": []}]

    app.openapi_schema = openapi_schema
    return app.openapi_schema


# 커스텀 OpenAPI 스키마 적용
app.openapi = custom_openapi
>>>>>>> 9c206c68

# 미들웨어 설정
app.add_middleware(
    CORSMiddleware,
    allow_origins=settings.cors_origins,  # .env에서 설정된 origins 사용
    allow_credentials=True,
    allow_methods=["GET", "POST", "PUT", "DELETE", "OPTIONS"],
    allow_headers=["*"],
)

# 프로덕션 환경에서만 적용되는 미들웨어
if settings.is_production:
    app.add_middleware(TrustedHostMiddleware, allowed_hosts=settings.allowed_hosts)
    app.add_middleware(HTTPSRedirectMiddleware)

# Gzip 압축
app.add_middleware(GZipMiddleware, minimum_size=1000)


# 전역 예외 핸들러
@app.exception_handler(Exception)
async def global_exception_handler(request: Request, exc: Exception):
    logger.error(f"Global exception handler caught: {exc}", exc_info=True)
    return JSONResponse(
        status_code=500,
        content={
            "detail": "내부 서버 오류가 발생했습니다.",
            "timestamp": datetime.now().isoformat(),
        },
    )


# 시작 이벤트
@app.on_event("startup")
async def startup_event():
    # 데이터베이스 테이블 생성 (임시로 비활성화)
    try:
        create_db_and_tables()
    except Exception as e:
        logger.warning(f"데이터베이스 연결 실패: {e}")
        logger.info("데이터베이스 없이 서버를 시작합니다.")


# 종료 이벤트
@app.on_event("shutdown")
async def shutdown_event():
    # 필요한 정리 작업 수행
    pass


# 기본 라우트
@app.get("/", tags=["root"])
async def root():
    return {"message": "새김 API에 오신 것을 환영합니다!"}


# 기존 auth 경로를 새로운 api/auth 경로로 리다이렉트
@app.get("/auth/google/login", tags=["redirect"])
async def redirect_google_login():
    from fastapi.responses import RedirectResponse

    return RedirectResponse(url="/api/auth/google/login", status_code=307)


@app.get("/auth/google/callback", tags=["redirect"])
async def redirect_google_callback():
    from fastapi.responses import RedirectResponse

    return RedirectResponse(url="/api/auth/google/callback", status_code=307)


@app.get("/auth/google/token/{token_id}", tags=["redirect"])
async def redirect_google_token(token_id: str):
    from fastapi.responses import RedirectResponse

    return RedirectResponse(url=f"/api/auth/google/token/{token_id}", status_code=307)


@app.post("/auth/logout", tags=["redirect"])
async def redirect_logout():
    from fastapi.responses import RedirectResponse

    return RedirectResponse(url="/api/auth/logout", status_code=307)


# 상태 확인 라우트
@app.get("/status", tags=["status"])
async def status():
    return {
        "status": "healthy",
        "timestamp": datetime.now().isoformat(),
        "version": settings.version,
        "environment": settings.environment,
    }

# ai_log 생성 라우트
@app.post("/api/ai-usage-log", tags=["ai"])
async def create_ai_usage_log(
    user_id: str,
    api_type: str,
    session_id: str,
    regeneration_count: int = 1,
    tokens_used: int = 0,
    request_data: dict = None,
    response_data: dict = None,
    db=Depends(get_session)
):
    # AI 사용 로그 생성 로직
    service = diary_service(db)
    return await service.create_ai_usage_log(
        user_id, api_type, session_id, regeneration_count, 
        tokens_used, request_data, response_data
    )

# saegim-backend/app/main.py
from app.services.ai_log import AIService

# AI 텍스트 생성 API
@app.post("/api/ai-generate", tags=["ai"])
async def generate_ai_text(  
    data: CreateDiaryRequest,
    current_user: User = Depends(get_current_user),
    db=Depends(get_session)
):
    ai_service = AIService(db)
    result = await ai_service.generate_ai_text(current_user.id, data)
    print('result', result)
    return BaseResponse(data=result)

# API 라우터 등록
app.include_router(api_router)  # 일반 API 라우터 (prefix 포함)<|MERGE_RESOLUTION|>--- conflicted
+++ resolved
@@ -8,12 +8,10 @@
 from fastapi.middleware.httpsredirect import HTTPSRedirectMiddleware
 from fastapi.middleware.gzip import GZipMiddleware
 from fastapi.responses import JSONResponse
-<<<<<<< HEAD
 from fastapi.staticfiles import StaticFiles
 import os
-=======
 from fastapi.openapi.utils import get_openapi
->>>>>>> 9c206c68
+
 
 import logging
 from datetime import datetime
@@ -32,7 +30,7 @@
 from app.schemas.create_diary import CreateDiaryRequest
 from app.schemas.base import BaseResponse
 
-# AI 사용 로그 생성 서비스 
+# AI 사용 로그 생성 서비스
 from app.services.create_diary import diary_service
 
 # 로깅 설정
@@ -52,7 +50,6 @@
     redoc_url="/redoc" if settings.is_development else None,
 )
 
-<<<<<<< HEAD
 # 정적 파일 서빙 설정
 uploads_dir = os.path.join(os.path.dirname(__file__), "..", "uploads")
 if os.path.exists(uploads_dir):
@@ -60,7 +57,6 @@
     logger.info(f"정적 파일 서빙 활성화: {uploads_dir}")
 else:
     logger.warning(f"uploads 디렉토리를 찾을 수 없습니다: {uploads_dir}")
-=======
 
 def custom_openapi():
     """
@@ -107,7 +103,6 @@
 
 # 커스텀 OpenAPI 스키마 적용
 app.openapi = custom_openapi
->>>>>>> 9c206c68
 
 # 미들웨어 설정
 app.add_middleware(
@@ -218,7 +213,7 @@
     # AI 사용 로그 생성 로직
     service = diary_service(db)
     return await service.create_ai_usage_log(
-        user_id, api_type, session_id, regeneration_count, 
+        user_id, api_type, session_id, regeneration_count,
         tokens_used, request_data, response_data
     )
 
@@ -227,7 +222,7 @@
 
 # AI 텍스트 생성 API
 @app.post("/api/ai-generate", tags=["ai"])
-async def generate_ai_text(  
+async def generate_ai_text(
     data: CreateDiaryRequest,
     current_user: User = Depends(get_current_user),
     db=Depends(get_session)
