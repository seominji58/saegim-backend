--- conflicted
+++ resolved
@@ -1,12 +1,7 @@
 """
-<<<<<<< HEAD
-서비스 모듈
-"""
-=======
 비즈니스 로직 서비스
 """
 
 from .diary import DiaryService
 
-__all__ = ["DiaryService"]
->>>>>>> 59d93093
+__all__ = ["DiaryService"]