--- conflicted
+++ resolved
@@ -105,10 +105,6 @@
         start_date: date,
         end_date: date
     ) -> List[DiaryEntry]:
-<<<<<<< HEAD
-        """특정 날짜 범위의 다이어리 조회 (캘린더용, Soft Delete 제외)"""
-        statement = select(DiaryEntry).where(
-=======
         """특정 날짜 범위의 다이어리 조회 (캘린더용) - 이미지 정보 포함"""
         # 이미지 관계를 함께 로드하기 위해 selectinload 사용
         from sqlmodel import select, func
@@ -117,7 +113,6 @@
         statement = select(DiaryEntry).options(
             selectinload(DiaryEntry.images)
         ).where(
->>>>>>> e52b87a0
             DiaryEntry.user_id == user_id,
             DiaryEntry.deleted_at.is_(None),
             func.date(DiaryEntry.created_at) >= start_date,
