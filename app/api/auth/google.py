--- conflicted
+++ resolved
@@ -109,7 +109,6 @@
         print(f"Redirecting to: {settings.frontend_callback_url}?success=true")
 
         return response
-<<<<<<< HEAD
         
     except HTTPException as http_ex:
         # HTTPException 처리 (탈퇴된 계정 등)
@@ -132,14 +131,6 @@
     except Exception as e:
         # 기타 에러 발생 시 프론트엔드 콜백 페이지로 리다이렉트 (에러 파라미터 포함)
         error_url = f"{settings.frontend_callback_url}?error=login_failed&message={str(e)}"
-=======
-
-    except Exception as e:
-        # 에러 발생 시 프론트엔드 콜백 페이지로 리다이렉트 (에러 파라미터 포함)
-        error_url = (
-            f"{settings.frontend_callback_url}?error=login_failed&message={str(e)}"
-        )
->>>>>>> e52b87a0
         print(f"Frontend callback URL (error): {settings.frontend_callback_url}")
         print(f"Error URL: {error_url}")
         print(f"OAuth Error: {e}")
